--- conflicted
+++ resolved
@@ -687,11 +687,7 @@
         # apply slice offset -> caution grad_amp in rad!
         freq_offset = grad_amplitude * self.z[idx_slice]
         phase_offset = rf.init_phase - freq_offset * pp.calc_rf_center(rf)[0]  # radiant again
-<<<<<<< HEAD
-        return np.divide(freq_offset, 2 * np.pi), phase_offset  # casting
-=======
-        return freq_offset, phase_offset, freq_offset * pp.calc_rf_center(rf)[0]  # casting
->>>>>>> 1bf001fc
+        return freq_offset, phase_offset  # casting
         # freq to Hz, phase is in radiant here
 
     def _add_blocks_excitation_first_read(self, phase_idx: int, slice_idx: int):
