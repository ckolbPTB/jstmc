--- conflicted
+++ resolved
@@ -698,11 +698,7 @@
             rf = self.refocusing.rf[pulse_num]
         # apply slice offset -> caution grad_amp in rad!
         freq_offset = grad_amplitude * self.z[idx_slice]
-<<<<<<< HEAD
-        phase_offset = rf.init_phase - freq_offset * pp.calc_rf_center(rf)[0]  # radiant again
-=======
         phase_offset = rf.init_phase - 2 * np.pi * freq_offset * pp.calc_rf_center(rf)[0]  # radiant again
->>>>>>> 0da48fbd
         return freq_offset, phase_offset  # casting
         # freq to Hz, phase is in radiant here
 
