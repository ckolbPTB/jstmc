--- conflicted
+++ resolved
@@ -145,16 +145,13 @@
             # fill up list with last value
             self.refocusingFA.append(self.refocusingFA[-1])
             self.refocusingRfPhase.append(self.refocusingRfPhase[-1])
-<<<<<<< HEAD
-            
+        # while self.sliceSpoilingMoment.__len__() < self.ETL:
+        #     self.sliceSpoilingMoment.append(self.sliceSpoilingMoment[-1])
+   
         # radial sampling
         self.radialNumSpokes = self.resolutionBase # fully sampled in the Cartesian sense, i.e. without factor pi/2
         self.radialAngStep = np.pi / self.radialNumSpokes # uniform radial sampling
         self.radialAngList = self.radialAngStep * np.arange(0, self.radialNumSpokes)
-=======
-        # while self.sliceSpoilingMoment.__len__() < self.ETL:
-        #     self.sliceSpoilingMoment.append(self.sliceSpoilingMoment[-1])
->>>>>>> 2254c65b
 
         # casting
         self.excitationRadFA = self.excitationFA / 180.0 * np.pi
